--- conflicted
+++ resolved
@@ -29,9 +29,5 @@
   - shinytang6
   - wpeng102
   - Monokaix
-<<<<<<< HEAD
   - lowang-bh
-=======
-  - lowang-bh
-  - hwdef
->>>>>>> a94515d3
+  - hwdef